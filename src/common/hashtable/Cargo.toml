[package]
name = "common-hashtable"
version = "0.1.0"
authors = ["Databend Authors <opensource@datafuselabs.com>"]
license = "Apache-2.0"
publish = false
edition = "2021"

[lib]
doctest = false
test = false

[dependencies] # In alphabetical order
# Workspace dependencies
common-base = { path = "../base" }

# Crates.io dependencies
<<<<<<< HEAD
ahash = "0.7.6"
ordered-float = "3.0.0"
=======
ordered-float = { git = "https://github.com/andylokandy/rust-ordered-float.git", branch = "as", features = ["serde"] }
>>>>>>> 75273b0e
primitive-types = "0.11.1"

[dev-dependencies]
rand = "0.8.5"<|MERGE_RESOLUTION|>--- conflicted
+++ resolved
@@ -15,12 +15,8 @@
 common-base = { path = "../base" }
 
 # Crates.io dependencies
-<<<<<<< HEAD
 ahash = "0.7.6"
-ordered-float = "3.0.0"
-=======
 ordered-float = { git = "https://github.com/andylokandy/rust-ordered-float.git", branch = "as", features = ["serde"] }
->>>>>>> 75273b0e
 primitive-types = "0.11.1"
 
 [dev-dependencies]
