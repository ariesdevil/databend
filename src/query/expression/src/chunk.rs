--- conflicted
+++ resolved
@@ -26,11 +26,7 @@
 use crate::Column;
 use crate::ColumnBuilder;
 use crate::Domain;
-<<<<<<< HEAD
-use crate::TypeSerializerImpl;
-=======
 use crate::TypeSerializer;
->>>>>>> 7cb23ced
 use crate::Value;
 
 /// Chunk is a lightweight container for a group of columns.
@@ -149,7 +145,6 @@
         }
     }
 
-<<<<<<< HEAD
     #[inline]
     pub fn add_column(&mut self, column: Value<AnyType>, data_type: DataType) {
         #[cfg(debug_assertions)]
@@ -192,7 +187,7 @@
 
         Ok(ArrowChunk::try_new(arrays)?)
     }
-=======
+
     pub fn get_serializers(&self) -> Result<Vec<Box<dyn TypeSerializer>>, String> {
         let mut serializers = Vec::with_capacity(self.num_columns());
         for (value, data_type) in self.columns() {
@@ -205,5 +200,4 @@
         }
         Ok(serializers)
     }
->>>>>>> 7cb23ced
 }