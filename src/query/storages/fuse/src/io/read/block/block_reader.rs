// Copyright 2021 Datafuse Labs.
//
// Licensed under the Apache License, Version 2.0 (the "License");
// you may not use this file except in compliance with the License.
// You may obtain a copy of the License at
//
//     http://www.apache.org/licenses/LICENSE-2.0
//
// Unless required by applicable law or agreed to in writing, software
// distributed under the License is distributed on an "AS IS" BASIS,
// WITHOUT WARRANTIES OR CONDITIONS OF ANY KIND, either express or implied.
// See the License for the specific language governing permissions and
// limitations under the License.

use std::collections::BTreeMap;
use std::collections::HashMap;
use std::ops::Range;
use std::sync::Arc;
use std::time::Instant;

use common_arrow::arrow::datatypes::Field;
use common_arrow::arrow::io::parquet::write::to_parquet_schema;
use common_arrow::parquet::metadata::SchemaDescriptor;
use common_base::rangemap::RangeMerger;
use common_base::runtime::UnlimitedFuture;
use common_catalog::plan::PartInfoPtr;
use common_catalog::plan::Projection;
use common_catalog::table::ColumnId;
use common_catalog::table_context::TableContext;
use common_exception::ErrorCode;
use common_exception::Result;
use common_expression::types::DataType;
use common_expression::DataField;
use common_expression::DataSchema;
use common_expression::Scalar;
use common_expression::TableField;
use common_expression::TableSchemaRef;
use common_sql::field_default_value;
use common_storage::ColumnNode;
use common_storage::ColumnNodes;
use futures::future::try_join_all;
use opendal::Object;
use opendal::Operator;
use storages_common_table_meta::meta::ColumnMeta;

use crate::fuse_part::FusePartInfo;
use crate::io::read::ReadSettings;
use crate::metrics::*;

// TODO: make BlockReader as a trait.
#[derive(Clone)]
pub struct BlockReader {
    pub(crate) operator: Operator,
    pub(crate) projection: Projection,
    pub(crate) projected_schema: TableSchemaRef,
<<<<<<< HEAD
    pub(crate) project_indices: BTreeMap<usize, (Field, DataType)>,
    pub(crate) project_column_nodes: Vec<ColumnNode>,
=======
    pub(crate) project_indices: BTreeMap<usize, (ColumnId, Field, DataType)>,
    pub(crate) column_nodes: ColumnNodes,
>>>>>>> c7bd280b
    pub(crate) parquet_schema_descriptor: SchemaDescriptor,
    pub(crate) default_vals: Vec<Scalar>,
}

pub struct OwnerMemory {
    chunks: HashMap<usize, Vec<u8>>,
}

impl OwnerMemory {
    pub fn create(chunks: Vec<(usize, Vec<u8>)>) -> OwnerMemory {
        let chunks = chunks.into_iter().collect::<HashMap<_, _>>();
        OwnerMemory { chunks }
    }

    pub fn get_chunk(&self, index: usize, path: &str) -> Result<&[u8]> {
        match self.chunks.get(&index) {
            Some(chunk) => Ok(chunk.as_slice()),
            None => Err(ErrorCode::Internal(format!(
                "It's a terrible bug, not found range data, merged_range_idx:{}, path:{}",
                index, path
            ))),
        }
    }
}

pub struct MergeIOReadResult
where Self: 'static
{
    path: String,
    owner_memory: OwnerMemory,
    columns_chunks: HashMap<usize, (usize, Range<usize>)>,
}

impl MergeIOReadResult
where Self: 'static
{
    pub fn create(owner_memory: OwnerMemory, capacity: usize, path: String) -> MergeIOReadResult {
        MergeIOReadResult {
            path,
            owner_memory,
            columns_chunks: HashMap::with_capacity(capacity),
        }
    }

    pub fn columns_chunks(&self) -> Result<Vec<(usize, &[u8])>> {
        let mut res = Vec::with_capacity(self.columns_chunks.len());

        for (column_idx, (chunk_idx, range)) in &self.columns_chunks {
            let chunk = self.owner_memory.get_chunk(*chunk_idx, &self.path)?;
            res.push((*column_idx, &chunk[range.clone()]));
        }

        Ok(res)
    }

    pub fn get_chunk(&self, index: usize, path: &str) -> Result<&[u8]> {
        self.owner_memory.get_chunk(index, path)
    }

    pub fn add_column_chunk(&mut self, chunk: usize, column: usize, range: Range<usize>) {
        self.columns_chunks.insert(column, (chunk, range));
    }
}

impl BlockReader {
    pub fn create(
        operator: Operator,
        schema: TableSchemaRef,
        projection: Projection,
        ctx: Arc<dyn TableContext>,
    ) -> Result<Arc<BlockReader>> {
        let projected_schema = match projection {
            Projection::Columns(ref indices) => TableSchemaRef::new(schema.project(indices)),
            Projection::InnerColumns(ref path_indices) => {
                Arc::new(schema.inner_project(path_indices))
            }
        };

        let arrow_schema = schema.to_arrow();
        let parquet_schema_descriptor = to_parquet_schema(&arrow_schema)?;

        let column_nodes = ColumnNodes::new_from_schema(&arrow_schema, Some(&schema));
        let project_column_nodes: Vec<ColumnNode> = projection
            .project_column_nodes(&column_nodes)?
            .iter()
            .map(|c| (*c).clone())
            .collect();
        let project_indices = Self::build_projection_indices(&project_column_nodes);

        // init default_vals of schema.fields
        let mut default_vals = Vec::with_capacity(projected_schema.fields().len());
        for field in projected_schema.fields() {
            default_vals.push(field_default_value(ctx.clone(), field)?);
        }

        Ok(Arc::new(BlockReader {
            operator,
            projection,
            projected_schema,
            parquet_schema_descriptor,
            project_column_nodes,
            project_indices,
            default_vals,
        }))
    }

    pub fn support_blocking_api(&self) -> bool {
        self.operator.metadata().can_blocking()
    }

    /// This is an optimized for data read, works like the Linux kernel io-scheduler IO merging.
    /// If the distance between two IO request ranges to be read is less than storage_io_min_bytes_for_seek(Default is 48Bytes),
    /// will read the range that contains both ranges, thus avoiding extra seek.
    ///
    /// It will *NOT* merge two requests:
    /// if the last io request size is larger than storage_io_page_bytes_for_read(Default is 512KB).
    pub async fn merge_io_read(
        read_settings: &ReadSettings,
        object: Object,
        raw_ranges: Vec<(usize, Range<u64>)>,
    ) -> Result<MergeIOReadResult> {
        let path = object.path().to_string();

        // Build merged read ranges.
        let ranges = raw_ranges
            .iter()
            .map(|(_, r)| r.clone())
            .collect::<Vec<_>>();
        let range_merger = RangeMerger::from_iter(
            ranges,
            read_settings.storage_io_min_bytes_for_seek,
            read_settings.storage_io_max_page_bytes_for_read,
        );
        let merged_ranges = range_merger.ranges();

        // Read merged range data.
        let mut read_handlers = Vec::with_capacity(merged_ranges.len());
        for (idx, range) in merged_ranges.iter().enumerate() {
            // Perf.
            {
                metrics_inc_remote_io_seeks_after_merged(1);
                metrics_inc_remote_io_read_bytes_after_merged(range.end - range.start);
            }

            read_handlers.push(UnlimitedFuture::create(Self::read_range(
                object.clone(),
                idx,
                range.start,
                range.end,
            )));
        }

        let start = Instant::now();
        let owner_memory = OwnerMemory::create(try_join_all(read_handlers).await?);
        let mut read_res = MergeIOReadResult::create(owner_memory, raw_ranges.len(), path.clone());

        // Perf.
        {
            metrics_inc_remote_io_read_milliseconds(start.elapsed().as_millis() as u64);
        }

        for (raw_idx, raw_range) in &raw_ranges {
            let column_range = raw_range.start..raw_range.end;

            // Find the range index and Range from merged ranges.
            let (merged_range_idx, merged_range) = match range_merger.get(column_range.clone()) {
                None => Err(ErrorCode::Internal(format!(
                    "It's a terrible bug, not found raw range:[{:?}], path:{} from merged ranges\n: {:?}",
                    column_range, path, merged_ranges
                ))),
                Some((index, range)) => Ok((index, range)),
            }?;

            // Fetch the raw data for the raw range.
            let start = (column_range.start - merged_range.start) as usize;
            let end = (column_range.end - merged_range.start) as usize;
            read_res.add_column_chunk(merged_range_idx, *raw_idx, start..end);
        }

        Ok(read_res)
    }

    pub fn sync_merge_io_read(
        read_settings: &ReadSettings,
        object: Object,
        raw_ranges: Vec<(usize, Range<u64>)>,
    ) -> Result<MergeIOReadResult> {
        let path = object.path().to_string();

        // Build merged read ranges.
        let ranges = raw_ranges
            .iter()
            .map(|(_, r)| r.clone())
            .collect::<Vec<_>>();
        let range_merger = RangeMerger::from_iter(
            ranges,
            read_settings.storage_io_min_bytes_for_seek,
            read_settings.storage_io_max_page_bytes_for_read,
        );
        let merged_ranges = range_merger.ranges();

        // Read merged range data.
        let mut io_res = Vec::with_capacity(merged_ranges.len());
        for (idx, range) in merged_ranges.iter().enumerate() {
            io_res.push(Self::sync_read_range(
                object.clone(),
                idx,
                range.start,
                range.end,
            )?);
        }

        let owner_memory = OwnerMemory::create(io_res);
        let mut read_res = MergeIOReadResult::create(owner_memory, raw_ranges.len(), path.clone());

        for (raw_idx, raw_range) in &raw_ranges {
            let column_range = raw_range.start..raw_range.end;

            // Find the range index and Range from merged ranges.
            let (merged_range_idx, merged_range) = match range_merger.get(column_range.clone()) {
                None => Err(ErrorCode::Internal(format!(
                    "It's a terrible bug, not found raw range:[{:?}], path:{} from merged ranges\n: {:?}",
                    column_range, path, merged_ranges
                ))),
                Some((index, range)) => Ok((index, range)),
            }?;

            // Fetch the raw data for the raw range.
            let start = (column_range.start - merged_range.start) as usize;
            let end = (column_range.end - merged_range.start) as usize;
            read_res.add_column_chunk(merged_range_idx, *raw_idx, start..end);
        }

        Ok(read_res)
    }

    pub async fn read_columns_data_by_merge_io(
        &self,
        settings: &ReadSettings,
        location: &str,
        columns_meta: &HashMap<ColumnId, ColumnMeta>,
    ) -> Result<MergeIOReadResult> {
        // Perf
        {
            metrics_inc_remote_io_read_parts(1);
        }

        let mut ranges = vec![];
        for (index, (column_id, ..)) in self.project_indices.iter() {
            if let Some(column_meta) = columns_meta.get(column_id) {
                let (offset, len) = column_meta.offset_length();
                ranges.push((*index, offset..(offset + len)));

                // Perf
                {
                    metrics_inc_remote_io_seeks(1);
                    metrics_inc_remote_io_read_bytes(len);
                }
            }
        }

        let object = self.operator.object(location);

        Self::merge_io_read(settings, object, ranges).await
    }

    pub fn sync_read_columns_data_by_merge_io(
        &self,
        settings: &ReadSettings,
        part: PartInfoPtr,
    ) -> Result<MergeIOReadResult> {
        let part = FusePartInfo::from_part(&part)?;

        let mut ranges = vec![];
        for (index, (column_id, ..)) in self.project_indices.iter() {
            if let Some(column_meta) = part.columns_meta.get(column_id) {
                let (offset, len) = column_meta.offset_length();
                ranges.push((*index, offset..(offset + len)));
            }
        }

        let object = self.operator.object(&part.location);
        Self::sync_merge_io_read(settings, object, ranges)
    }

    // Build non duplicate leaf_ids to avoid repeated read column from parquet
    pub(crate) fn build_projection_indices(
        columns: &[ColumnNode],
    ) -> BTreeMap<usize, (ColumnId, Field, DataType)> {
        let mut indices = BTreeMap::new();
        for column in columns {
            for (i, index) in column.leaf_ids.iter().enumerate() {
                let f: TableField = (&column.field).into();
                let data_type: DataType = f.data_type().into();
                indices.insert(
                    *index,
                    (column.leaf_column_ids[i], column.field.clone(), data_type),
                );
            }
        }
        indices
    }

    #[inline]
    pub async fn read_range(
        o: Object,
        index: usize,
        start: u64,
        end: u64,
    ) -> Result<(usize, Vec<u8>)> {
        let chunk = o.range_read(start..end).await?;
        Ok((index, chunk))
    }

    #[inline]
    pub fn sync_read_range(
        o: Object,
        index: usize,
        start: u64,
        end: u64,
    ) -> Result<(usize, Vec<u8>)> {
        let chunk = o.blocking_range_read(start..end)?;
        Ok((index, chunk))
    }

    pub fn schema(&self) -> TableSchemaRef {
        self.projected_schema.clone()
    }

    pub fn data_fields(&self) -> Vec<DataField> {
        self.schema().fields().iter().map(DataField::from).collect()
    }

    pub fn data_schema(&self) -> DataSchema {
        let fields = self.data_fields();
        DataSchema::new(fields)
    }
}<|MERGE_RESOLUTION|>--- conflicted
+++ resolved
@@ -53,13 +53,8 @@
     pub(crate) operator: Operator,
     pub(crate) projection: Projection,
     pub(crate) projected_schema: TableSchemaRef,
-<<<<<<< HEAD
-    pub(crate) project_indices: BTreeMap<usize, (Field, DataType)>,
+    pub(crate) project_indices: BTreeMap<usize, (ColumnId, Field, DataType)>,
     pub(crate) project_column_nodes: Vec<ColumnNode>,
-=======
-    pub(crate) project_indices: BTreeMap<usize, (ColumnId, Field, DataType)>,
-    pub(crate) column_nodes: ColumnNodes,
->>>>>>> c7bd280b
     pub(crate) parquet_schema_descriptor: SchemaDescriptor,
     pub(crate) default_vals: Vec<Scalar>,
 }
@@ -154,14 +149,13 @@
         for field in projected_schema.fields() {
             default_vals.push(field_default_value(ctx.clone(), field)?);
         }
-
         Ok(Arc::new(BlockReader {
             operator,
             projection,
             projected_schema,
+            project_indices,
+            project_column_nodes,
             parquet_schema_descriptor,
-            project_column_nodes,
-            project_indices,
             default_vals,
         }))
     }
