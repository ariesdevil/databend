// Copyright 2022 Datafuse Labs.
//
// Licensed under the Apache License, Version 2.0 (the "License");
// you may not use this file except in compliance with the License.
// You may obtain a copy of the License at
//
//     http://www.apache.org/licenses/LICENSE-2.0
//
// Unless required by applicable law or agreed to in writing, software
// distributed under the License is distributed on an "AS IS" BASIS,
// WITHOUT WARRANTIES OR CONDITIONS OF ANY KIND, either express or implied.
// See the License for the specific language governing permissions and
// limitations under the License.

<<<<<<< HEAD
use common_exception::ErrorCode;
use common_exception::Result;
use common_expression::Chunk;
use common_expression::DataSchemaRef;
use common_expression::TypeSerializer;
use common_io::prelude::FormatSettings;
=======
use common_datablocks::DataBlock;
use common_datavalues::DataSchemaRef;
use common_exception::Result;
>>>>>>> af01f42b

use crate::field_encoder::FieldEncoderRowBased;
use crate::field_encoder::FieldEncoderValues;
use crate::output_format::OutputFormat;

pub struct ValuesOutputFormat {
    field_encoder: FieldEncoderValues,
}

impl ValuesOutputFormat {
    #[allow(unused)]
    pub fn create(_schema: DataSchemaRef, field_encoder: FieldEncoderValues) -> Self {
        Self { field_encoder }
    }
}

impl OutputFormat for ValuesOutputFormat {
    fn serialize_block(&mut self, chunk: &Chunk) -> Result<Vec<u8>> {
        let rows_size = chunk.num_rows();

        let mut buf = Vec::with_capacity(chunk.memory_size());
        let serializers = chunk
            .get_serializers()
            .map_err(|err| ErrorCode::UnknownColumn(err))?;

        for row_index in 0..rows_size {
            if row_index != 0 {
                buf.push(b',');
            }
            buf.push(b'(');
            for (i, serializer) in serializers.iter().enumerate() {
                if i != 0 {
                    buf.push(b',');
                }
<<<<<<< HEAD
                todo!()
=======
                self.field_encoder
                    .write_field(serializer, row_index, &mut buf, true);
>>>>>>> af01f42b
            }
            buf.push(b')');
        }
        Ok(buf)
    }

    fn finalize(&mut self) -> Result<Vec<u8>> {
        Ok(vec![])
    }
}<|MERGE_RESOLUTION|>--- conflicted
+++ resolved
@@ -12,18 +12,9 @@
 // See the License for the specific language governing permissions and
 // limitations under the License.
 
-<<<<<<< HEAD
-use common_exception::ErrorCode;
-use common_exception::Result;
-use common_expression::Chunk;
-use common_expression::DataSchemaRef;
-use common_expression::TypeSerializer;
-use common_io::prelude::FormatSettings;
-=======
 use common_datablocks::DataBlock;
 use common_datavalues::DataSchemaRef;
 use common_exception::Result;
->>>>>>> af01f42b
 
 use crate::field_encoder::FieldEncoderRowBased;
 use crate::field_encoder::FieldEncoderValues;
@@ -41,13 +32,11 @@
 }
 
 impl OutputFormat for ValuesOutputFormat {
-    fn serialize_block(&mut self, chunk: &Chunk) -> Result<Vec<u8>> {
-        let rows_size = chunk.num_rows();
+    fn serialize_block(&mut self, block: &DataBlock) -> Result<Vec<u8>> {
+        let rows_size = block.column(0).len();
 
-        let mut buf = Vec::with_capacity(chunk.memory_size());
-        let serializers = chunk
-            .get_serializers()
-            .map_err(|err| ErrorCode::UnknownColumn(err))?;
+        let mut buf = Vec::with_capacity(block.memory_size());
+        let serializers = block.get_serializers()?;
 
         for row_index in 0..rows_size {
             if row_index != 0 {
@@ -58,12 +47,8 @@
                 if i != 0 {
                     buf.push(b',');
                 }
-<<<<<<< HEAD
-                todo!()
-=======
                 self.field_encoder
                     .write_field(serializer, row_index, &mut buf, true);
->>>>>>> af01f42b
             }
             buf.push(b')');
         }
