// Copyright 2021 Datafuse Labs.
//
// Licensed under the Apache License, Version 2.0 (the "License");
// you may not use this file except in compliance with the License.
// You may obtain a copy of the License at
//
//     http://www.apache.org/licenses/LICENSE-2.0
//
// Unless required by applicable law or agreed to in writing, software
// distributed under the License is distributed on an "AS IS" BASIS,
// WITHOUT WARRANTIES OR CONDITIONS OF ANY KIND, either express or implied.
// See the License for the specific language governing permissions and
// limitations under the License.

use std::sync::Arc;

use common_dal::DataAccessor;
use common_dal::S3;
use common_exception::ErrorCode;
use common_exception::Result;
use common_planners::CopyPlan;
use common_streams::DataBlockStream;
use common_streams::SendableDataBlockStream;
use common_streams::SourceFactory;
use common_streams::SourceParams;
use common_streams::SourceStream;
use futures::TryStreamExt;
use nom::bytes::complete::tag;
use nom::bytes::complete::take_until;
use nom::IResult;

use crate::interpreters::Interpreter;
use crate::interpreters::InterpreterPtr;
use crate::sessions::QueryContext;

pub struct CopyInterpreter {
    ctx: Arc<QueryContext>,
    plan: CopyPlan,
}

impl CopyInterpreter {
    pub fn try_create(ctx: Arc<QueryContext>, plan: CopyPlan) -> Result<InterpreterPtr> {
        Ok(Arc::new(CopyInterpreter { ctx, plan }))
    }
}

#[async_trait::async_trait]
impl Interpreter for CopyInterpreter {
    fn name(&self) -> &str {
        "CopyInterpreter"
    }

    async fn execute(
        &self,
        mut _input_stream: Option<SendableDataBlockStream>,
    ) -> Result<SendableDataBlockStream> {
        let table = self
            .ctx
            .get_table(&self.plan.db_name, &self.plan.tbl_name)
            .await?;

        let location = self.plan.location.clone();
        let c = extract_stage_location(location.as_str());
        if c.is_err() {
            return Err(ErrorCode::BadOption(
                "Cannot convert value to stage and path",
            ));
        }
        let (stage, path) = c.unwrap();

        let acc = get_dal_by_stage(self.ctx.clone(), stage)?;
        let max_block_size = self.ctx.get_settings().get_max_block_size()? as usize;
        let source_params = SourceParams {
            acc,
            path,
            format: self.plan.format.as_str(),
            schema: self.plan.schema.clone(),
            max_block_size,
            projection: (0..self.plan.schema().fields().len()).collect(),
            options: &self.plan.options,
        };
        let source_stream = SourceStream::new(SourceFactory::try_get(source_params)?);
        let input_stream = source_stream.execute().await?;

<<<<<<< HEAD
        let r = table
            .append_data(self.ctx.clone(), input_stream)
            .await?
            .try_collect()
=======
        // convert the copy plan into insert plan
        let insert_plan = InsertIntoPlan {
            db_name: self.plan.db_name.clone(),
            tbl_name: self.plan.tbl_name.clone(),
            tbl_id: self.plan.tbl_id,
            schema: self.plan.schema.clone(),
            value_exprs_opt: None,
            select_plan: None,
        };

        table
            .append_data(self.ctx.clone(), insert_plan, input_stream)
>>>>>>> d2b8e6e1
            .await?;
        table.commit(self.ctx.clone(), r).await?;

        Ok(Box::pin(DataBlockStream::create(
            self.plan.schema(),
            None,
            vec![],
        )))
    }
}

/// @my_ext_stage/tutorials/sample.csv -> stage: my_ext_stage,  location: /tutorials/sample.csv
fn extract_stage_location(path: &str) -> IResult<&str, &str> {
    let (path, _) = tag("@")(path)?;
    let (path, stage) = take_until("/")(path)?;
    Ok((stage, path))
}

//  this is mock implementation from env
//  todo: support get the stage config from metadata
fn get_dal_by_stage(ctx: Arc<QueryContext>, _stage_name: &str) -> Result<Arc<dyn DataAccessor>> {
    let conf = ctx.get_config().storage.s3;

    Ok(Arc::new(S3::try_create(
        &conf.region,
        &conf.endpoint_url,
        &conf.bucket,
        &conf.access_key_id,
        &conf.secret_access_key,
    )?))
}<|MERGE_RESOLUTION|>--- conflicted
+++ resolved
@@ -82,25 +82,10 @@
         let source_stream = SourceStream::new(SourceFactory::try_get(source_params)?);
         let input_stream = source_stream.execute().await?;
 
-<<<<<<< HEAD
         let r = table
             .append_data(self.ctx.clone(), input_stream)
             .await?
             .try_collect()
-=======
-        // convert the copy plan into insert plan
-        let insert_plan = InsertIntoPlan {
-            db_name: self.plan.db_name.clone(),
-            tbl_name: self.plan.tbl_name.clone(),
-            tbl_id: self.plan.tbl_id,
-            schema: self.plan.schema.clone(),
-            value_exprs_opt: None,
-            select_plan: None,
-        };
-
-        table
-            .append_data(self.ctx.clone(), insert_plan, input_stream)
->>>>>>> d2b8e6e1
             .await?;
         table.commit(self.ctx.clone(), r).await?;
 
