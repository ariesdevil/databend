--- conflicted
+++ resolved
@@ -184,10 +184,6 @@
                 except Exception as err:
                     log.warning("Fetch next_uri response with error: {}".format(
                         str(err)))
-<<<<<<< HEAD
-                time.sleep(1)
-=======
->>>>>>> 51ead482
                 continue
             break
         if response['next_uri'] is not None:
@@ -202,7 +198,7 @@
 
     def fetch_all(self, statement):
         resp_list = self.query_with_session(statement)
-        if len(resp_list) == 0:
+        if len(resp_list) == 0 :
             log.warning("fetch all with empty results")
             return None
         self._query_option = get_query_options(resp_list[0])  # record schema
