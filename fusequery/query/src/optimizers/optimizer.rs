--- conflicted
+++ resolved
@@ -23,13 +23,8 @@
     pub fn create(ctx: FuseQueryContextRef) -> Self {
         let optimizers: Vec<Box<dyn IOptimizer>> = vec![
             Box::new(AliasPushDownOptimizer::create(ctx.clone())),
-<<<<<<< HEAD
-            Box::new(LimitPushDownOptimizer::create(ctx.clone())),
             Box::new(ProjectionPushDownOptimizer::create(ctx.clone())),
             Box::new(ScattersOptimizer::create(ctx.clone()))
-=======
-            Box::new(ProjectionPushDownOptimizer::create(ctx)),
->>>>>>> 9c854a67
         ];
         Optimizer { optimizers }
     }
